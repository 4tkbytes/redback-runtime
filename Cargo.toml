--- conflicted
+++ resolved
@@ -18,18 +18,11 @@
 log-once = "0.4"
 env_logger = "0.11"
 hecs = { version = "0.10", features = ["serde"] }
-<<<<<<< HEAD
-glam = { version = "0.30" }
+glam = { version = "0.30" } 
 # dropbear-engine = { git = "https://github.com/4tkbytes/dropbear" }
 # eucalyptus = { git = "https://github.com/4tkbytes/dropbear" }
 dropbear-engine = { path = "../dropbear-engine" }
 eucalyptus = { path = "../eucalyptus", features = ["data-only"] }
-=======
-dropbear-engine = { git = "https://github.com/4tkbytes/dropbear" }
-eucalyptus = { git = "https://github.com/4tkbytes/dropbear", features = ["data-only"] }
-# dropbear-engine = { path = "../dropbear-engine" }
-# eucalyptus = { path = "../eucalyptus", features = ["data-only"] }
->>>>>>> 7edeb284
 egui = "0.32"
 winit = "0.30"
 
