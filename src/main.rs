#![cfg_attr(not(debug_assertions), windows_subsystem = "windows")]

use bincode::error::DecodeError;
<<<<<<< HEAD
use dropbear_engine::{camera::Camera, entity::{AdoptedEntity, Transform}, gilrs::{Button, GamepadId}, graphics::{SharedGraphicsContext, Shader}, input::{Controller, Keyboard, Mouse}, lighting::{Light, LightManager}, scene::{Scene, SceneCommand}, wgpu::{Color, RenderPipeline}, WindowConfiguration};
use winit::{dpi::PhysicalPosition, event::MouseButton, event_loop::ActiveEventLoop, keyboard::KeyCode, window::Window};
=======
>>>>>>> 5cb98c0d
use dropbear_engine::lighting::LightComponent;
use dropbear_engine::model::{DrawLight, DrawModel};
use dropbear_engine::{
    WindowConfiguration,
    camera::Camera,
    entity::{AdoptedEntity, Transform},
    gilrs::{Button, GamepadId},
    graphics::{Graphics, Shader},
    input::{Controller, Keyboard, Mouse},
    lighting::{Light, LightManager},
    scene::{Scene, SceneCommand},
    wgpu::{Color, RenderPipeline},
};
use eucalyptus_core::{
    camera::{CameraComponent, CameraFollowTarget},
    input::InputState,
    scripting::ScriptManager,
    states::{RuntimeData, SceneConfig, ScriptComponent},
};
use std::{cell::RefCell, collections::HashMap, rc::Rc, sync::Arc};
use winit::{
    dpi::PhysicalPosition, event::MouseButton, event_loop::ActiveEventLoop, keyboard::KeyCode,
    window::Window,
};

// pub fn run_web() -> Result<(), Box<dyn std::error::Error>> {
//     console_error_panic_hook::set_once();
//     match run() {
//         Ok(_) => {}
//         Err(e) => {
//             panic!("{}", e)
//         }
//     }
//     Ok(())
// }

fn main() {
    #[cfg(not(target_os = "android"))]
    {
        // good to set this earlier on so we can catch any .eupak issues
        dropbear_engine::panic::set_hook();
    }

    match run() {
        Ok(_) => {}
        Err(e) => {
            panic!("{}", e)
        }
    }
    log::info!("Exiting...");
}

fn run() -> anyhow::Result<()> {
    let current_exe = std::env::current_exe()?;
    let file_name = current_exe
        .file_name()
        .ok_or_else(|| anyhow::anyhow!("Unable to get file name"))?;
    let binding = file_name.to_string_lossy();
    let project_name = binding
        .strip_suffix(".exe")
        .ok_or_else(|| {
            anyhow::anyhow!(
                "Unable to strip suffix while fetching the executable's name: {}",
                file_name.display()
            )
        })?
        .to_string();
    let exe_dir = current_exe
        .parent()
        .ok_or_else(|| anyhow::anyhow!("Failed to get executable directory"))?;
    let init_eupak_path = exe_dir.join(format!("{}.eupak", project_name));
    if !init_eupak_path.exists() {
        return Err(anyhow::anyhow!(
            "{}.eupak was not found at {}, which is required to start the game.",
            project_name,
            init_eupak_path.display()
        ));
    }

    log::info!("Loading runtime data from: {}", init_eupak_path.display());

    let bytes = std::fs::read(&init_eupak_path)?;
    let (content, _): (RuntimeData, usize) = match bincode::decode_from_slice(
        &bytes,
        bincode::config::standard(),
    ) {
        Ok((content, len)) => (content, len),
        Err(e) if matches!(e, DecodeError::Utf8 { .. }) => {
            log::error!(
                "Uh oh, hit an error attempting to decode {}...",
                init_eupak_path.display()
            );
            let text = "Your game .eupak package is outdated and cannot be read with the latest redback-runtime executable, which means you \
                    miss out on features that can be crucial to a game. \n\nPlease either update your game, use a supported redback-runtime version \
                    or report this issue to the developer. \n\n\
                    Logs are attached in [TEMP LOG LOCATION PLACEHOLDER], so send that to them too! \
                    \n\nGood Luck...".to_string();
            #[cfg(not(target_os = "android"))]
            {
                let dialogue = rfd::MessageDialog::new()
                    .set_title("Error loading game")
                    .set_description(text)
                    .set_buttons(rfd::MessageButtons::Ok)
                    .set_level(rfd::MessageLevel::Error)
                    .show();
                match dialogue {
                    rfd::MessageDialogResult::Ok => {
                        panic!(
                            "Error loading package: {e}\n\nPlease report this to the game developer!"
                        )
                    }
                    _ => {
                        panic!(
                            "Error loading package: {e}\n\nPlease report this to the game developer!\n\n"
                        )
                    }
                }
            }

            #[cfg(target_os = "android")]
            {
                panic!(
                    "Your game .eupak package is outdated and cannot be read with the latest redback-runtime executable, which means you \
                    miss out on features that can be crucial to a game. \n\nPlease either update your game, use a supported redback-runtime version \
                    or report this issue to the developer. \n\n\
                    Logs are attached in [TEMP LOG LOCATION PLACEHOLDER], so send that to them too! \
                    \n\nGood Luck..."
                )
            }
        }
        Err(e) => {
            log::error!(
                "Uh oh, hit an error attempting to decode {}...",
                init_eupak_path.display()
            );
            let text = format!("Error loading package: {}", e);
            #[cfg(not(target_os = "android"))]
            {
                let dialogue = rfd::MessageDialog::new()
                    .set_title("Error loading game")
                    .set_description(text)
                    .set_buttons(rfd::MessageButtons::Ok)
                    .set_level(rfd::MessageLevel::Error)
                    .show();
                match dialogue {
                    rfd::MessageDialogResult::Ok => {
                        panic!(
                            "Error loading package: {e}\nPlease report this to the game developer!\n\n"
                        )
                    }
                    _ => {
                        panic!(
                            "Error loading package: {e}\nPlease report this to the game developer!\n\n"
                        )
                    }
                }
            }

            #[cfg(target_os = "android")]
            {
                panic!("Error loading package: {e}\nPlease report this to the game developer!\n\n");
            }
        }
    };

    log::info!("Loaded {} scenes", content.scene_data.len());

    log::debug!("Runtime Data: {:#?}", content);

    let config = WindowConfiguration {
        windowed_mode: dropbear_engine::WindowedModes::Maximised,
        title: project_name.clone(),
        max_fps: 60,
        // to be changed by user
        app_info: app_dirs2::AppInfo {
            name: "redback-runtime",
            author: "4tkbytes",
        },
    };

    dropbear_engine::run_app!(config, |sm, im| {
        setup_from_runtime_data(sm, im, content)
    })
    .unwrap();

    Ok(())
}

struct RuntimeScene {
    scene_data: HashMap<String, SceneConfig>,
    current_scene_name: String,
    world: Arc<hecs::World>,
    script_manager: ScriptManager,
    light_manager: LightManager,
    scene_command: SceneCommand,
    input_state: InputState,
    render_pipeline: Option<RenderPipeline>,
    window: Option<Arc<Window>>,
    active_camera: Option<hecs::Entity>,
}

impl RuntimeScene {
    fn new(runtime_data: RuntimeData) -> Self {
        let mut scene_data = HashMap::new();
        for data in &runtime_data.scene_data {
            scene_data.insert(data.scene_name.clone(), data.clone());
        }

        Self {
            scene_data,
            current_scene_name: String::new(),
            world: Arc::new(hecs::World::new()),
            script_manager: ScriptManager::new().unwrap(),
            light_manager: LightManager::new(),
            scene_command: SceneCommand::None,
            input_state: InputState::new(),
            render_pipeline: None,
            window: None,
            active_camera: None,
        }
    }

<<<<<<< HEAD
    fn load_scene(&mut self, graphics: &mut SharedGraphicsContext, scene_name: impl Into::<String>) -> anyhow::Result<()> {
=======
    fn load_scene(
        &mut self,
        graphics: &mut Graphics,
        scene_name: impl Into<String>,
    ) -> anyhow::Result<()> {
>>>>>>> 5cb98c0d
        let scene_name: String = scene_name.into();

        Arc::get_mut(&mut self.world).unwrap().clear();

        let scene = self
            .scene_data
            .get(&scene_name)
            .ok_or_else(|| anyhow::anyhow!("Unable to fetch scene config: Returned \"None\""))?;

        self.active_camera = Some(scene.load_into_world(Arc::get_mut(&mut self.world).unwrap(), graphics)?);

        let mut script_entities: Vec<(hecs::Entity, ScriptComponent)> = Vec::new();
        for (entity_id, script) in self.world.query::<&ScriptComponent>().iter() {
            script_entities.push((entity_id, script.clone()));
        }

        for (entity_id, script) in script_entities {
            match self.script_manager.load_script(&script.path.file_name().unwrap().to_str().unwrap().to_string(), std::fs::read(&script.path).unwrap()) {
                Ok(script_name) => {
                    if let Err(e) = self.script_manager.init_entity_script(
                        entity_id,
                        &script_name,
                        &mut self.world,
                        &self.input_state,
                    ) {
                        log::warn!(
                            "Failed to initialise script '{}' for entity {:?}: {}",
                            script.name,
                            entity_id,
                            e
                        );
                    }
                }
                Err(e) => {
                    log::warn!("Failed to load script '{}': {}", script.name, e);
                }
            }
        }

        self.current_scene_name = scene_name;
        Ok(())
    }
}

fn setup_from_runtime_data(
    mut scene_manager: dropbear_engine::scene::Manager,
    mut input_manager: dropbear_engine::input::Manager,
    runtime_data: RuntimeData,
) -> (
    dropbear_engine::scene::Manager,
    dropbear_engine::input::Manager,
) {
    let runtime_scene = Rc::new(RefCell::new(RuntimeScene::new(runtime_data)));

    dropbear_engine::scene::add_scene_with_input(
        &mut scene_manager,
        &mut input_manager,
        runtime_scene,
        "runtime_game",
    );

    scene_manager.switch("runtime_game");

    (scene_manager, input_manager)
}

impl Scene for RuntimeScene {
    fn load(&mut self, graphics: &mut SharedGraphicsContext) {
        if let Err(e) = self.load_scene(graphics, "Default") {
            log::error!("Failed to load scene 'Default': {}", e);
        }

        let shader = Shader::new(
            graphics,
            include_str!("shader.wgsl"),
            Some("redback_runtime_default"),
        );

        self.light_manager.create_light_array_resources(graphics);
        let texture_bind_group = graphics.texture_bind_group().clone();

        if let Some(active_camera) = self.active_camera {
            if let Ok(mut query) = self.world.query_one::<&Camera>(active_camera) {
                if let Some(camera) = query.get() {
                    let pipeline = graphics.create_render_pipline(
                        &shader,
                        vec![
                            &texture_bind_group,
                            camera.layout(),
                            self.light_manager.layout(),
                        ],
                        None,
                    );
                    self.render_pipeline = Some(pipeline);

                    self.light_manager.create_render_pipeline(
                        graphics,
                        include_str!("light.wgsl"),
                        camera,
                        Some("Light Pipeline"),
                    );
                } else {
                    panic!("Unable to get camera component from active camera entity!");
                }
            } else {
                panic!("Unable to query active camera entity!");
            }
        } else {
            panic!(
                "Unable to create render pipeline, which is required for graphics. Please rerun with the logs enabled to figure out the issue or send to the devs!"
            );
        }

        self.window = Some(graphics.state.window.clone());
    }
<<<<<<< HEAD
    
    fn update(&mut self, dt: f32, graphics: &mut SharedGraphicsContext) {
=======

    fn update(&mut self, dt: f32, graphics: &mut Graphics) {
>>>>>>> 5cb98c0d
        if !self.input_state.is_cursor_locked {
            if let Some(window) = &self.window {
                window.set_cursor_visible(true);
            }
        }

        let mut script_entities: Vec<(hecs::Entity, String)> = Vec::new();
        for (entity_id, script) in self.world.query::<&ScriptComponent>().iter() {
            script_entities.push((entity_id, script.name.clone()));
        }

        for (entity_id, script_name) in script_entities {
            if let Err(e) = self.script_manager.update_entity_script(
                entity_id,
                &script_name,
                &mut self.world,
                &self.input_state,
                dt,
            ) {
                log::warn!(
                    "Failed to update script '{}' for entity {:?}: {}",
                    script_name,
                    entity_id,
                    e
                );
            }
        }

        for (_entity_id, (camera, _component, follow_target)) in self
            .world
            .query::<(&mut Camera, &CameraComponent, Option<&CameraFollowTarget>)>()
            .iter()
        {
            if let Some(target) = follow_target {
                for (_target_entity_id, (adopted, transform)) in
                    self.world.query::<(&AdoptedEntity, &Transform)>().iter()
                {
                    if adopted.label() == &target.follow_target {
                        let target_pos = transform.position;
                        camera.eye = target_pos + target.offset;
                        camera.target = target_pos;
                        break;
                    }
                }
            }
        }

        for (_entity_id, camera) in self.world.query::<&mut Camera>().iter() {
            camera.update(graphics);
        }

        let query = Arc::get_mut(&mut self.world).unwrap().query_mut::<(&mut AdoptedEntity, &Transform)>();
        for (_, (entity, transform)) in query {
            entity.update(graphics, transform);
        }

        self.input_state.mouse_delta = None;
    }

    fn render(&mut self, graphics: &mut SharedGraphicsContext) {
        // cornflower blue
        let color = Color {
            r: 100.0 / 255.0,
            g: 149.0 / 255.0,
            b: 237.0 / 255.0,
            a: 1.0,
        };

        self.window = Some(graphics.state.window.clone());
        if let Some(pipeline) = &self.render_pipeline {
            if let Some(active_camera) = self.active_camera {
                if let Ok(mut query) = self.world.query_one::<&Camera>(active_camera) {
                    if let Some(camera) = query.get() {
                        let mut light_query = self.world.query::<(&Light, &LightComponent)>();
                        let mut entity_query = self.world.query::<(&AdoptedEntity, &Transform)>();
                        {
                            let mut render_pass = graphics.clear_colour(color);
                            if let Some(light_pipeline) = &self.light_manager.pipeline {
                                render_pass.set_pipeline(light_pipeline);
                                for (_, (light, component)) in light_query.iter() {
                                    if component.enabled {
                                        render_pass.set_vertex_buffer(
                                            1,
                                            light.instance_buffer.as_ref().unwrap().slice(..),
                                        );
                                        render_pass.draw_light_model(
                                            light.model(),
                                            camera.bind_group(),
                                            light.bind_group(),
                                        );
                                    }
                                }
                            }

                            render_pass.set_pipeline(pipeline);

                            for (_, (entity, _)) in entity_query.iter() {
                                render_pass.set_vertex_buffer(
                                    1,
                                    entity.instance_buffer.as_ref().unwrap().slice(..),
                                );
                                render_pass.draw_model(
                                    entity.model(),
                                    camera.bind_group(),
                                    self.light_manager.bind_group(),
                                );
                            }
                        }
                    }
                }
            }
        }
    }

    fn exit(&mut self, _event_loop: &ActiveEventLoop) {
        for (entity_id, _) in self.world.query::<&ScriptComponent>().iter() {
            self.script_manager.remove_entity_script(entity_id);
        }
    }

    fn run_command(&mut self) -> SceneCommand {
        std::mem::replace(&mut self.scene_command, SceneCommand::None)
    }
}

impl Keyboard for RuntimeScene {
    fn key_down(&mut self, key: KeyCode, _event_loop: &ActiveEventLoop) {
        match key {
            KeyCode::Escape => {
                self.scene_command = SceneCommand::Quit;
            }
            KeyCode::F1 => {
                self.input_state.is_cursor_locked = !self.input_state.is_cursor_locked;
                self.input_state
                    .lock_cursor(self.input_state.is_cursor_locked);
                if let Some(window) = &self.window {
                    window.set_cursor_visible(!self.input_state.is_cursor_locked);
                    if self.input_state.is_cursor_locked {
                        let size = window.inner_size();
                        let center = PhysicalPosition::new(
                            size.width as f64 / 2.0,
                            size.height as f64 / 2.0,
                        );
                        let _ = window.set_cursor_position(center);
                    }
                }
            }
            _ => {
                self.input_state.pressed_keys.insert(key);
            }
        }
    }

    fn key_up(&mut self, key: KeyCode, _event_loop: &ActiveEventLoop) {
        self.input_state.pressed_keys.remove(&key);
    }
}

impl Mouse for RuntimeScene {
    fn mouse_move(&mut self, position: PhysicalPosition<f64>) {
        if self.input_state.is_cursor_locked {
            if let Some(window) = &self.window {
                let size = window.inner_size();
                let center =
                    PhysicalPosition::new(size.width as f64 / 2.0, size.height as f64 / 2.0);

                let dx = position.x - center.x;
                let dy = position.y - center.y;
                if let Some(active_camera) = self.active_camera {
                    if let Ok(mut query) = self
                        .world
                        .query_one::<(&mut Camera, &CameraComponent)>(active_camera)
                    {
                        if let Some((camera, _component)) = query.get() {
                            camera.track_mouse_delta(dx, dy);
                        }
                    }
                }

                let _ = window.set_cursor_position(center);
                window.set_cursor_visible(false);
            }
        }
        self.input_state.mouse_pos = (position.x, position.y);
    }

    fn mouse_down(&mut self, button: MouseButton) {
        self.input_state.mouse_button.insert(button);
    }

    fn mouse_up(&mut self, button: MouseButton) {
        self.input_state.mouse_button.remove(&button);
    }
}

impl Controller for RuntimeScene {
    fn button_down(&mut self, _button: Button, _id: GamepadId) {
        // self.input_state.controller_button_down(button, id);
    }

    fn button_up(&mut self, _button: Button, _id: GamepadId) {
        // self.input_state.controller_button_up(button, id);
    }

    fn left_stick_changed(&mut self, _x: f32, _y: f32, _id: GamepadId) {
        // self.input_state.left_stick_changed(x, y, id);
    }

    fn right_stick_changed(&mut self, _x: f32, _y: f32, _id: GamepadId) {
        // self.input_state.right_stick_changed(x, y, id);
    }

    fn on_connect(&mut self, id: GamepadId) {
        log::info!("Controller connected: {:?}", id);
    }

    fn on_disconnect(&mut self, id: GamepadId) {
        log::info!("Controller disconnected: {:?}", id);
    }
}<|MERGE_RESOLUTION|>--- conflicted
+++ resolved
@@ -1,11 +1,6 @@
 #![cfg_attr(not(debug_assertions), windows_subsystem = "windows")]
 
 use bincode::error::DecodeError;
-<<<<<<< HEAD
-use dropbear_engine::{camera::Camera, entity::{AdoptedEntity, Transform}, gilrs::{Button, GamepadId}, graphics::{SharedGraphicsContext, Shader}, input::{Controller, Keyboard, Mouse}, lighting::{Light, LightManager}, scene::{Scene, SceneCommand}, wgpu::{Color, RenderPipeline}, WindowConfiguration};
-use winit::{dpi::PhysicalPosition, event::MouseButton, event_loop::ActiveEventLoop, keyboard::KeyCode, window::Window};
-=======
->>>>>>> 5cb98c0d
 use dropbear_engine::lighting::LightComponent;
 use dropbear_engine::model::{DrawLight, DrawModel};
 use dropbear_engine::{
@@ -228,15 +223,7 @@
         }
     }
 
-<<<<<<< HEAD
-    fn load_scene(&mut self, graphics: &mut SharedGraphicsContext, scene_name: impl Into::<String>) -> anyhow::Result<()> {
-=======
-    fn load_scene(
-        &mut self,
-        graphics: &mut Graphics,
-        scene_name: impl Into<String>,
-    ) -> anyhow::Result<()> {
->>>>>>> 5cb98c0d
+    fn load_scene(&mut self, graphics: &mut Graphics, scene_name: impl Into::<String>) -> anyhow::Result<()> {
         let scene_name: String = scene_name.into();
 
         Arc::get_mut(&mut self.world).unwrap().clear();
@@ -352,13 +339,8 @@
 
         self.window = Some(graphics.state.window.clone());
     }
-<<<<<<< HEAD
     
-    fn update(&mut self, dt: f32, graphics: &mut SharedGraphicsContext) {
-=======
-
     fn update(&mut self, dt: f32, graphics: &mut Graphics) {
->>>>>>> 5cb98c0d
         if !self.input_state.is_cursor_locked {
             if let Some(window) = &self.window {
                 window.set_cursor_visible(true);
